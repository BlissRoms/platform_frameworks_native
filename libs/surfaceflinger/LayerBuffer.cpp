/*
 * Copyright (C) 2007 The Android Open Source Project
 *
 * Licensed under the Apache License, Version 2.0 (the "License");
 * you may not use this file except in compliance with the License.
 * You may obtain a copy of the License at
 *
 *      http://www.apache.org/licenses/LICENSE-2.0
 *
 * Unless required by applicable law or agreed to in writing, software
 * distributed under the License is distributed on an "AS IS" BASIS,
 * WITHOUT WARRANTIES OR CONDITIONS OF ANY KIND, either express or implied.
 * See the License for the specific language governing permissions and
 * limitations under the License.
 */

#include <stdlib.h>
#include <stdint.h>
#include <math.h>
#include <sys/types.h>

#include <utils/Errors.h>
#include <utils/Log.h>
#include <utils/StopWatch.h>

#include <ui/GraphicBuffer.h>
#include <ui/PixelFormat.h>
#include <ui/FramebufferNativeWindow.h>

#include <hardware/copybit.h>

#include "LayerBuffer.h"
#include "SurfaceFlinger.h"
#include "DisplayHardware/DisplayHardware.h"

namespace android {

// ---------------------------------------------------------------------------

const uint32_t LayerBuffer::typeInfo = LayerBaseClient::typeInfo | 0x20;
const char* const LayerBuffer::typeID = "LayerBuffer";
gralloc_module_t const* LayerBuffer::sGrallocModule = 0;

// ---------------------------------------------------------------------------

LayerBuffer::LayerBuffer(SurfaceFlinger* flinger, DisplayID display,
        const sp<Client>& client, int32_t i)
    : LayerBaseClient(flinger, display, client, i),
      mNeedsBlending(false)
{
}

LayerBuffer::~LayerBuffer()
{
}

void LayerBuffer::onFirstRef()
{
    LayerBaseClient::onFirstRef();
    mSurface = new SurfaceLayerBuffer(mFlinger, clientIndex(),
            const_cast<LayerBuffer *>(this));

    hw_module_t const* module = (hw_module_t const*)sGrallocModule;
    if (!module) {
        // NOTE: technically there is a race here, but it shouldn't
        // cause any problem since hw_get_module() always returns
        // the same value.
        if (hw_get_module(GRALLOC_HARDWARE_MODULE_ID, &module) == 0) {
            sGrallocModule = (gralloc_module_t const *)module;
        }
    }
}

sp<LayerBaseClient::Surface> LayerBuffer::createSurface() const
{
    return mSurface;
}

status_t LayerBuffer::ditch()
{
    mSurface.clear();
    return NO_ERROR;
}

bool LayerBuffer::needsBlending() const {
    return mNeedsBlending;
}

void LayerBuffer::setNeedsBlending(bool blending) {
    mNeedsBlending = blending;
}

void LayerBuffer::postBuffer(ssize_t offset)
{
    sp<Source> source(getSource());
    if (source != 0)
        source->postBuffer(offset);
}

void LayerBuffer::unregisterBuffers()
{
    sp<Source> source(clearSource());
    if (source != 0)
        source->unregisterBuffers();
}

uint32_t LayerBuffer::doTransaction(uint32_t flags)
{
    sp<Source> source(getSource());
    if (source != 0)
        source->onTransaction(flags);
    return LayerBase::doTransaction(flags);    
}

void LayerBuffer::unlockPageFlip(const Transform& planeTransform,
        Region& outDirtyRegion)
{
    // this code-path must be as tight as possible, it's called each time
    // the screen is composited.
    sp<Source> source(getSource());
    if (source != 0)
        source->onVisibilityResolved(planeTransform);
    LayerBase::unlockPageFlip(planeTransform, outDirtyRegion);    
}

void LayerBuffer::onDraw(const Region& clip) const
{
    sp<Source> source(getSource());
    if (LIKELY(source != 0)) {
        source->onDraw(clip);
    } else {
        clearWithOpenGL(clip);
    }
}

bool LayerBuffer::transformed() const
{
    sp<Source> source(getSource());
    if (LIKELY(source != 0))
        return source->transformed();
    return false;
}

void LayerBuffer::serverDestroy()
{
    sp<Source> source(clearSource());
    if (source != 0) {
        source->destroy();
    }
}

/**
 * This creates a "buffer" source for this surface
 */
status_t LayerBuffer::registerBuffers(const ISurface::BufferHeap& buffers)
{
    Mutex::Autolock _l(mLock);
    if (mSource != 0)
        return INVALID_OPERATION;

    sp<BufferSource> source = new BufferSource(*this, buffers);

    status_t result = source->getStatus();
    if (result == NO_ERROR) {
        mSource = source;
    }
    return result;
}    

/**
 * This creates an "overlay" source for this surface
 */
sp<OverlayRef> LayerBuffer::createOverlay(uint32_t w, uint32_t h, int32_t f)
{
    sp<OverlayRef> result;
    Mutex::Autolock _l(mLock);
    if (mSource != 0)
        return result;

    sp<OverlaySource> source = new OverlaySource(*this, &result, w, h, f);
    if (result != 0) {
        mSource = source;
    }
    return result;
}

sp<LayerBuffer::Source> LayerBuffer::getSource() const {
    Mutex::Autolock _l(mLock);
    return mSource;
}

sp<LayerBuffer::Source> LayerBuffer::clearSource() {
    sp<Source> source;
    Mutex::Autolock _l(mLock);
    source = mSource;
    mSource.clear();
    return source;
}

// ============================================================================
// LayerBuffer::SurfaceLayerBuffer
// ============================================================================

LayerBuffer::SurfaceLayerBuffer::SurfaceLayerBuffer(const sp<SurfaceFlinger>& flinger,
        SurfaceID id, const sp<LayerBuffer>& owner)
    : LayerBaseClient::Surface(flinger, id, owner->getIdentity(), owner)
{
}

LayerBuffer::SurfaceLayerBuffer::~SurfaceLayerBuffer()
{
    unregisterBuffers();
}

status_t LayerBuffer::SurfaceLayerBuffer::registerBuffers(
        const ISurface::BufferHeap& buffers)
{
    sp<LayerBuffer> owner(getOwner());
    if (owner != 0)
        return owner->registerBuffers(buffers);
    return NO_INIT;
}

void LayerBuffer::SurfaceLayerBuffer::postBuffer(ssize_t offset)
{
    sp<LayerBuffer> owner(getOwner());
    if (owner != 0)
        owner->postBuffer(offset);
}

void LayerBuffer::SurfaceLayerBuffer::unregisterBuffers()
{
    sp<LayerBuffer> owner(getOwner());
    if (owner != 0)
        owner->unregisterBuffers();
}

sp<OverlayRef> LayerBuffer::SurfaceLayerBuffer::createOverlay(
        uint32_t w, uint32_t h, int32_t format) {
    sp<OverlayRef> result;
    sp<LayerBuffer> owner(getOwner());
    if (owner != 0)
        result = owner->createOverlay(w, h, format);
    return result;
}

// ============================================================================
// LayerBuffer::Buffer
// ============================================================================

LayerBuffer::Buffer::Buffer(const ISurface::BufferHeap& buffers, ssize_t offset)
    : mBufferHeap(buffers)
{
    NativeBuffer& src(mNativeBuffer);
    src.img.handle = 0;

    gralloc_module_t const * module = LayerBuffer::getGrallocModule();
    if (module && module->perform) {
        int err = module->perform(module,
                GRALLOC_MODULE_PERFORM_CREATE_HANDLE_FROM_BUFFER,
                buffers.heap->heapID(), buffers.heap->getSize(),
                offset, buffers.heap->base(),
                &src.img.handle);

        if (err == NO_ERROR) {
            src.crop.l = 0;
            src.crop.t = 0;
            src.crop.r = buffers.w;
            src.crop.b = buffers.h;

            src.img.w       = buffers.hor_stride ?: buffers.w;
            src.img.h       = buffers.ver_stride ?: buffers.h;
            src.img.format  = buffers.format;
            src.img.base    = (void*)(intptr_t(buffers.heap->base()) + offset);
        }
    }
}

LayerBuffer::Buffer::~Buffer()
{
    NativeBuffer& src(mNativeBuffer);
    if (src.img.handle) {
        native_handle_delete(src.img.handle);
    }
}

// ============================================================================
// LayerBuffer::Source
// LayerBuffer::BufferSource
// LayerBuffer::OverlaySource
// ============================================================================

LayerBuffer::Source::Source(LayerBuffer& layer)
    : mLayer(layer)
{    
}
LayerBuffer::Source::~Source() {    
}
void LayerBuffer::Source::onDraw(const Region& clip) const {
}
void LayerBuffer::Source::onTransaction(uint32_t flags) {
}
void LayerBuffer::Source::onVisibilityResolved(
        const Transform& planeTransform) {
}
void LayerBuffer::Source::postBuffer(ssize_t offset) {
}
void LayerBuffer::Source::unregisterBuffers() {
}
bool LayerBuffer::Source::transformed() const {
    return mLayer.mTransformed; 
}

// ---------------------------------------------------------------------------

LayerBuffer::BufferSource::BufferSource(LayerBuffer& layer,
        const ISurface::BufferHeap& buffers)
    : Source(layer), mStatus(NO_ERROR), mBufferSize(0)
{
    if (buffers.heap == NULL) {
        // this is allowed, but in this case, it is illegal to receive
        // postBuffer(). The surface just erases the framebuffer with
        // fully transparent pixels.
        mBufferHeap = buffers;
        mLayer.setNeedsBlending(false);
        return;
    }

    status_t err = (buffers.heap->heapID() >= 0) ? NO_ERROR : NO_INIT;
    if (err != NO_ERROR) {
        LOGE("LayerBuffer::BufferSource: invalid heap (%s)", strerror(err));
        mStatus = err;
        return;
    }
    
    PixelFormatInfo info;
    err = getPixelFormatInfo(buffers.format, &info);
    if (err != NO_ERROR) {
        LOGE("LayerBuffer::BufferSource: invalid format %d (%s)",
                buffers.format, strerror(err));
        mStatus = err;
        return;
    }

    if (buffers.hor_stride<0 || buffers.ver_stride<0) {
        LOGE("LayerBuffer::BufferSource: invalid parameters "
             "(w=%d, h=%d, xs=%d, ys=%d)", 
             buffers.w, buffers.h, buffers.hor_stride, buffers.ver_stride);
        mStatus = BAD_VALUE;
        return;
    }

    mBufferHeap = buffers;
    mLayer.setNeedsBlending((info.h_alpha - info.l_alpha) > 0);    
    mBufferSize = info.getScanlineSize(buffers.hor_stride)*buffers.ver_stride;
    mLayer.forceVisibilityTransaction();
}

LayerBuffer::BufferSource::~BufferSource()
{    
    if (mTexture.name != -1U) {
        glDeleteTextures(1, &mTexture.name);
    }
    if (mTexture.image != EGL_NO_IMAGE_KHR) {
        EGLDisplay dpy(mLayer.mFlinger->graphicPlane(0).getEGLDisplay());
        eglDestroyImageKHR(dpy, mTexture.image);
    }
}

void LayerBuffer::BufferSource::postBuffer(ssize_t offset)
{    
    ISurface::BufferHeap buffers;
    { // scope for the lock
        Mutex::Autolock _l(mBufferSourceLock);
        buffers = mBufferHeap;
        if (buffers.heap != 0) {
            const size_t memorySize = buffers.heap->getSize();
            if ((size_t(offset) + mBufferSize) > memorySize) {
                LOGE("LayerBuffer::BufferSource::postBuffer() "
                     "invalid buffer (offset=%d, size=%d, heap-size=%d",
                     int(offset), int(mBufferSize), int(memorySize));
                return;
            }
        }
    }

    sp<Buffer> buffer;
    if (buffers.heap != 0) {
        buffer = new LayerBuffer::Buffer(buffers, offset);
        if (buffer->getStatus() != NO_ERROR)
            buffer.clear();
        setBuffer(buffer);
        mLayer.invalidate();
    }
}

void LayerBuffer::BufferSource::unregisterBuffers()
{
    Mutex::Autolock _l(mBufferSourceLock);
    mBufferHeap.heap.clear();
    mBuffer.clear();
    mLayer.invalidate();
}

sp<LayerBuffer::Buffer> LayerBuffer::BufferSource::getBuffer() const
{
    Mutex::Autolock _l(mBufferSourceLock);
    return mBuffer;
}

void LayerBuffer::BufferSource::setBuffer(const sp<LayerBuffer::Buffer>& buffer)
{
    Mutex::Autolock _l(mBufferSourceLock);
    mBuffer = buffer;
}

bool LayerBuffer::BufferSource::transformed() const
{
    return mBufferHeap.transform ? true : Source::transformed(); 
}

void LayerBuffer::BufferSource::onDraw(const Region& clip) const 
{
    sp<Buffer> ourBuffer(getBuffer());
    if (UNLIKELY(ourBuffer == 0))  {
        // nothing to do, we don't have a buffer
        mLayer.clearWithOpenGL(clip);
        return;
    }

    status_t err = NO_ERROR;
    NativeBuffer src(ourBuffer->getBuffer());
    const Rect transformedBounds(mLayer.getTransformedBounds());

    if (UNLIKELY(mTexture.name == -1LU)) {
        mTexture.name = mLayer.createTexture();
    }

<<<<<<< HEAD
            const int tmp_w = floorf(src_width  * xscale);
            const int tmp_h = floorf(src_height * yscale);
            err = mTempBitmap.setBits(tmp_w, tmp_h, 1, src.img.format);

            if (LIKELY(err == NO_ERROR)) {
                NativeBuffer tmp;
                mTempBitmap.getBitmapSurface(&tmp.img);
                tmp.crop.l = 0;
                tmp.crop.t = 0;
                tmp.crop.r = tmp.img.w;
                tmp.crop.b = tmp.img.h;

                region_iterator tmp_it(Region(Rect(tmp.crop.r, tmp.crop.b)));
                copybit->set_parameter(copybit, COPYBIT_TRANSFORM, 0);
                copybit->set_parameter(copybit, COPYBIT_PLANE_ALPHA, 0xFF);
                copybit->set_parameter(copybit, COPYBIT_DITHER, COPYBIT_DISABLE);
                err = copybit->stretch(copybit,
                        &tmp.img, &src.img, &tmp.crop, &src.crop, &tmp_it);
                if (err != NO_ERROR) {
                    LOGE("copybit failed (%s)", strerror(err));
                } else {
                    src = tmp;
                }
            }
        }

        if (err == NO_ERROR) {
            const DisplayHardware& hw(mLayer.graphicPlane(0).displayHardware());
            copybit_image_t dst;
            hw.getDisplaySurface(&dst);
            const copybit_rect_t& drect
                = reinterpret_cast<const copybit_rect_t&>(transformedBounds);
            const State& s(mLayer.drawingState());
            region_iterator it(clip);

            // pick the right orientation for this buffer
            int orientation = mLayer.getOrientation();
            if (UNLIKELY(mBufferHeap.transform)) {
                Transform rot90;
                GraphicPlane::orientationToTransfrom(
                        ISurfaceComposer::eOrientation90, 0, 0, &rot90);
                const Transform& planeTransform(mLayer.graphicPlane(0).transform());
                const Layer::State& s(mLayer.drawingState());
                Transform tr(planeTransform * s.transform * rot90);
                orientation = tr.getOrientation();
            }

            copybit->set_parameter(copybit, COPYBIT_TRANSFORM, orientation);
            copybit->set_parameter(copybit, COPYBIT_PLANE_ALPHA, s.alpha);
            copybit->set_parameter(copybit, COPYBIT_DITHER, COPYBIT_ENABLE);

            err = copybit->stretch(copybit,
                    &dst, &src.img, &drect, &src.crop, &it);
            if (err != NO_ERROR) {
                LOGE("copybit failed (%s)", strerror(err));
            }
        }
=======
#if defined(EGL_ANDROID_image_native_buffer)
    if (mLayer.mFlags & DisplayHardware::DIRECT_TEXTURE) {
         // NOTE: Assume the buffer is  allocated with the proper USAGE flags
        sp<GraphicBuffer> graphicBuffer = new GraphicBuffer(
                src.crop.r, src.crop.b, src.img.format, 
                GraphicBuffer::USAGE_HW_TEXTURE,
                src.img.w, src.img.handle, false);

        graphicBuffer->setVerticalStride(src.img.h);

        err = mLayer.initializeEglImage(graphicBuffer, &mTexture);
    }
#endif
    else {
        err = INVALID_OPERATION;
>>>>>>> cc8c35ce
    }

    if (err != NO_ERROR) {
        // slower fallback
        GGLSurface t;
        t.version = sizeof(GGLSurface);
        t.width  = src.crop.r;
        t.height = src.crop.b;
        t.stride = src.img.w;
        t.vstride= src.img.h;
        t.format = src.img.format;
        t.data = (GGLubyte*)src.img.base;
        const Region dirty(Rect(t.width, t.height));
        mLayer.loadTexture(&mTexture, dirty, t);
    }

    mTexture.transform = mBufferHeap.transform;
    mLayer.drawWithOpenGL(clip, mTexture);
}

// ---------------------------------------------------------------------------

LayerBuffer::OverlaySource::OverlaySource(LayerBuffer& layer,
        sp<OverlayRef>* overlayRef, 
        uint32_t w, uint32_t h, int32_t format)
    : Source(layer), mVisibilityChanged(false),
    mOverlay(0), mOverlayHandle(0), mOverlayDevice(0)
{
    overlay_control_device_t* overlay_dev = mLayer.mFlinger->getOverlayEngine();
    if (overlay_dev == NULL) {
        // overlays not supported
        return;
    }

    mOverlayDevice = overlay_dev;
    overlay_t* overlay = overlay_dev->createOverlay(overlay_dev, w, h, format);
    if (overlay == NULL) {
        // couldn't create the overlay (no memory? no more overlays?)
        return;
    }

    // enable dithering...
    overlay_dev->setParameter(overlay_dev, overlay, 
            OVERLAY_DITHER, OVERLAY_ENABLE);

    mOverlay = overlay;
    mWidth = overlay->w;
    mHeight = overlay->h;
    mFormat = overlay->format; 
    mWidthStride = overlay->w_stride;
    mHeightStride = overlay->h_stride;
    mInitialized = false;

    mOverlayHandle = overlay->getHandleRef(overlay);
    
    sp<OverlayChannel> channel = new OverlayChannel( &layer );

    *overlayRef = new OverlayRef(mOverlayHandle, channel,
            mWidth, mHeight, mFormat, mWidthStride, mHeightStride);
    mLayer.mFlinger->signalEvent();
}

LayerBuffer::OverlaySource::~OverlaySource()
{
    if (mOverlay && mOverlayDevice) {
        overlay_control_device_t* overlay_dev = mOverlayDevice;
        overlay_dev->destroyOverlay(overlay_dev, mOverlay);
    }
}

void LayerBuffer::OverlaySource::onDraw(const Region& clip) const
{
    // this would be where the color-key would be set, should we need it.
    GLclampx red = 0;
    GLclampx green = 0;
    GLclampx blue = 0;
    mLayer.clearWithOpenGL(clip, red, green, blue, 0);
}

void LayerBuffer::OverlaySource::onTransaction(uint32_t flags)
{
    const Layer::State& front(mLayer.drawingState());
    const Layer::State& temp(mLayer.currentState());
    if (temp.sequence != front.sequence) {
        mVisibilityChanged = true;
    }
}

void LayerBuffer::OverlaySource::onVisibilityResolved(
        const Transform& planeTransform)
{
    // this code-path must be as tight as possible, it's called each time
    // the screen is composited.
    if (UNLIKELY(mOverlay != 0)) {
        if (mVisibilityChanged || !mInitialized) {
            mVisibilityChanged = false;
            mInitialized = true;
            const Rect bounds(mLayer.getTransformedBounds());
            int x = bounds.left;
            int y = bounds.top;
            int w = bounds.width();
            int h = bounds.height();
            
            // we need a lock here to protect "destroy"
            Mutex::Autolock _l(mOverlaySourceLock);
            if (mOverlay) {
                overlay_control_device_t* overlay_dev = mOverlayDevice;
                overlay_dev->setPosition(overlay_dev, mOverlay, x,y,w,h);
                overlay_dev->setParameter(overlay_dev, mOverlay,
                        OVERLAY_TRANSFORM, mLayer.getOrientation());
                overlay_dev->commit(overlay_dev, mOverlay);
            }
        }
    }
}

void LayerBuffer::OverlaySource::destroy()
{
    // we need a lock here to protect "onVisibilityResolved"
    Mutex::Autolock _l(mOverlaySourceLock);
    if (mOverlay && mOverlayDevice) {
        overlay_control_device_t* overlay_dev = mOverlayDevice;
        overlay_dev->destroyOverlay(overlay_dev, mOverlay);
        mOverlay = 0;
    }
}

// ---------------------------------------------------------------------------
}; // namespace android<|MERGE_RESOLUTION|>--- conflicted
+++ resolved
@@ -436,65 +436,6 @@
         mTexture.name = mLayer.createTexture();
     }
 
-<<<<<<< HEAD
-            const int tmp_w = floorf(src_width  * xscale);
-            const int tmp_h = floorf(src_height * yscale);
-            err = mTempBitmap.setBits(tmp_w, tmp_h, 1, src.img.format);
-
-            if (LIKELY(err == NO_ERROR)) {
-                NativeBuffer tmp;
-                mTempBitmap.getBitmapSurface(&tmp.img);
-                tmp.crop.l = 0;
-                tmp.crop.t = 0;
-                tmp.crop.r = tmp.img.w;
-                tmp.crop.b = tmp.img.h;
-
-                region_iterator tmp_it(Region(Rect(tmp.crop.r, tmp.crop.b)));
-                copybit->set_parameter(copybit, COPYBIT_TRANSFORM, 0);
-                copybit->set_parameter(copybit, COPYBIT_PLANE_ALPHA, 0xFF);
-                copybit->set_parameter(copybit, COPYBIT_DITHER, COPYBIT_DISABLE);
-                err = copybit->stretch(copybit,
-                        &tmp.img, &src.img, &tmp.crop, &src.crop, &tmp_it);
-                if (err != NO_ERROR) {
-                    LOGE("copybit failed (%s)", strerror(err));
-                } else {
-                    src = tmp;
-                }
-            }
-        }
-
-        if (err == NO_ERROR) {
-            const DisplayHardware& hw(mLayer.graphicPlane(0).displayHardware());
-            copybit_image_t dst;
-            hw.getDisplaySurface(&dst);
-            const copybit_rect_t& drect
-                = reinterpret_cast<const copybit_rect_t&>(transformedBounds);
-            const State& s(mLayer.drawingState());
-            region_iterator it(clip);
-
-            // pick the right orientation for this buffer
-            int orientation = mLayer.getOrientation();
-            if (UNLIKELY(mBufferHeap.transform)) {
-                Transform rot90;
-                GraphicPlane::orientationToTransfrom(
-                        ISurfaceComposer::eOrientation90, 0, 0, &rot90);
-                const Transform& planeTransform(mLayer.graphicPlane(0).transform());
-                const Layer::State& s(mLayer.drawingState());
-                Transform tr(planeTransform * s.transform * rot90);
-                orientation = tr.getOrientation();
-            }
-
-            copybit->set_parameter(copybit, COPYBIT_TRANSFORM, orientation);
-            copybit->set_parameter(copybit, COPYBIT_PLANE_ALPHA, s.alpha);
-            copybit->set_parameter(copybit, COPYBIT_DITHER, COPYBIT_ENABLE);
-
-            err = copybit->stretch(copybit,
-                    &dst, &src.img, &drect, &src.crop, &it);
-            if (err != NO_ERROR) {
-                LOGE("copybit failed (%s)", strerror(err));
-            }
-        }
-=======
 #if defined(EGL_ANDROID_image_native_buffer)
     if (mLayer.mFlags & DisplayHardware::DIRECT_TEXTURE) {
          // NOTE: Assume the buffer is  allocated with the proper USAGE flags
@@ -510,7 +451,6 @@
 #endif
     else {
         err = INVALID_OPERATION;
->>>>>>> cc8c35ce
     }
 
     if (err != NO_ERROR) {
