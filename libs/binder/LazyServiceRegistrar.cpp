/*
 * Copyright (C) 2019 The Android Open Source Project
 *
 * Licensed under the Apache License, Version 2.0 (the "License");
 * you may not use this file except in compliance with the License.
 * You may obtain a copy of the License at
 *
 *      http://www.apache.org/licenses/LICENSE-2.0
 *
 * Unless required by applicable law or agreed to in writing, software
 * distributed under the License is distributed on an "AS IS" BASIS,
 * WITHOUT WARRANTIES OR CONDITIONS OF ANY KIND, either express or implied.
 * See the License for the specific language governing permissions and
 * limitations under the License.
 */

#define LOG_TAG "AidlLazyServiceRegistrar"

#include <binder/LazyServiceRegistrar.h>
#include <binder/IPCThreadState.h>
#include <binder/IServiceManager.h>
#include <android/os/BnClientCallback.h>
#include <android/os/IServiceManager.h>
#include <utils/Log.h>

namespace android {
namespace binder {
namespace internal {

using AidlServiceManager = android::os::IServiceManager;

class ClientCounterCallbackImpl : public ::android::os::BnClientCallback {
public:
    ClientCounterCallbackImpl() : mNumConnectedServices(0), mForcePersist(false) {}

    bool registerService(const sp<IBinder>& service, const std::string& name,
                         bool allowIsolated, int dumpFlags);
    void forcePersist(bool persist);

protected:
    Status onClients(const sp<IBinder>& service, bool clients) override;

private:
    struct Service {
        sp<IBinder> service;
        bool allowIsolated;
        int dumpFlags;

        // whether, based on onClients calls, we know we have a client for this
        // service or not
        bool clients = false;
    };

    /**
     * Looks up a service guaranteed to be registered (service from onClients).
     */
    std::map<std::string, Service>::iterator assertRegisteredService(const sp<IBinder>& service);

    /**
     * Unregisters all services that we can. If we can't unregister all, re-register other
     * services.
     */
    void tryShutdown();

    // count of services with clients
    size_t mNumConnectedServices;

    // map of registered names and services
    std::map<std::string, Service> mRegisteredServices;

    bool mForcePersist;
};

class ClientCounterCallback {
public:
    ClientCounterCallback();

    bool registerService(const sp<IBinder>& service, const std::string& name,
                                            bool allowIsolated, int dumpFlags);

    /**
     * Set a flag to prevent services from automatically shutting down
     */
    void forcePersist(bool persist);

private:
    sp<ClientCounterCallbackImpl> mImpl;
};

bool ClientCounterCallbackImpl::registerService(const sp<IBinder>& service, const std::string& name,
                                            bool allowIsolated, int dumpFlags) {
    auto manager = interface_cast<AidlServiceManager>(asBinder(defaultServiceManager()));

    bool reRegister = mRegisteredServices.count(name) > 0;
    std::string regStr = (reRegister) ? "Re-registering" : "Registering";
    ALOGI("%s service %s", regStr.c_str(), name.c_str());

    if (!manager->addService(name.c_str(), service, allowIsolated, dumpFlags).isOk()) {
        ALOGE("Failed to register service %s", name.c_str());
        return false;
    }

    if (!reRegister) {
        if (!manager->registerClientCallback(name, service, this).isOk()) {
            ALOGE("Failed to add client callback for service %s", name.c_str());
            return false;
        }

        // Only add this when a service is added for the first time, as it is not removed
        mRegisteredServices[name] = {
              .service = service,
              .allowIsolated = allowIsolated,
              .dumpFlags = dumpFlags
        };
    }

    return true;
}

<<<<<<< HEAD
std::map<std::string, ClientCounterCallback::Service>::iterator ClientCounterCallback::assertRegisteredService(const sp<IBinder>& service) {
    LOG_ALWAYS_FATAL_IF(service == nullptr, "Got onClients callback for null service");
    for (auto it = mRegisteredServices.begin(); it != mRegisteredServices.end(); ++it) {
        auto const& [name, registered] = *it;
        (void) name;
        if (registered.service != service) continue;
        return it;
    }
    LOG_ALWAYS_FATAL("Got callback on service which we did not register: %s", String8(service->getInterfaceDescriptor()).c_str());
    __builtin_unreachable();
}

void ClientCounterCallback::forcePersist(bool persist) {
=======
void ClientCounterCallbackImpl::forcePersist(bool persist) {
>>>>>>> f76b5eb5
    mForcePersist = persist;
    if(!mForcePersist) {
        // Attempt a shutdown in case the number of clients hit 0 while the flag was on
        tryShutdown();
    }
}

/**
 * onClients is oneway, so no need to worry about multi-threading. Note that this means multiple
 * invocations could occur on different threads however.
 */
<<<<<<< HEAD
Status ClientCounterCallback::onClients(const sp<IBinder>& service, bool clients) {
    auto & [name, registered] = *assertRegisteredService(service);
    if (registered.clients == clients) {
        LOG_ALWAYS_FATAL("Process already thought %s had clients: %d but servicemanager has "
                         "notified has clients: %d", name.c_str(), registered.clients, clients);
    }
    registered.clients = clients;

    // update cache count of clients
    {
         size_t numWithClients = 0;
         for (const auto& [name, registered] : mRegisteredServices) {
             (void) name;
             if (registered.clients) numWithClients++;
         }
         mNumConnectedServices = numWithClients;
=======
Status ClientCounterCallbackImpl::onClients(const sp<IBinder>& service, bool clients) {
    if (clients) {
        mNumConnectedServices++;
    } else {
        mNumConnectedServices--;
>>>>>>> f76b5eb5
    }

    ALOGI("Process has %zu (of %zu available) client(s) in use after notification %s has clients: %d",
          mNumConnectedServices, mRegisteredServices.size(), name.c_str(), clients);

    tryShutdown();
    return Status::ok();
}

void ClientCounterCallbackImpl::tryShutdown() {
    if(mNumConnectedServices > 0) {
        // Should only shut down if there are no clients
        return;
    }

    if(mForcePersist) {
        ALOGI("Shutdown prevented by forcePersist override flag.");
        return;
    }

    ALOGI("Trying to shut down the service. No clients in use for any service in process.");

    auto manager = interface_cast<AidlServiceManager>(asBinder(defaultServiceManager()));

    auto unRegisterIt = mRegisteredServices.begin();
    for (; unRegisterIt != mRegisteredServices.end(); ++unRegisterIt) {
        auto& entry = (*unRegisterIt);

        bool success = manager->tryUnregisterService(entry.first, entry.second.service).isOk();

        if (!success) {
            ALOGI("Failed to unregister service %s", entry.first.c_str());
            break;
        }
    }

    if (unRegisterIt == mRegisteredServices.end()) {
        ALOGI("Unregistered all clients and exiting");
        exit(EXIT_SUCCESS);
    }

    for (auto reRegisterIt = mRegisteredServices.begin(); reRegisterIt != unRegisterIt;
         reRegisterIt++) {
        auto& entry = (*reRegisterIt);

        // re-register entry
        if (!registerService(entry.second.service, entry.first, entry.second.allowIsolated,
                             entry.second.dumpFlags)) {
            // Must restart. Otherwise, clients will never be able to get a hold of this service.
            ALOGE("Bad state: could not re-register services");
        }
    }
}

ClientCounterCallback::ClientCounterCallback() {
      mImpl = new ClientCounterCallbackImpl();
}

bool ClientCounterCallback::registerService(const sp<IBinder>& service, const std::string& name,
                                            bool allowIsolated, int dumpFlags) {
    return mImpl->registerService(service, name, allowIsolated, dumpFlags);
}

void ClientCounterCallback::forcePersist(bool persist) {
    mImpl->forcePersist(persist);
}

}  // namespace internal

LazyServiceRegistrar::LazyServiceRegistrar() {
    mClientCC = std::make_shared<internal::ClientCounterCallback>();
}

LazyServiceRegistrar& LazyServiceRegistrar::getInstance() {
    static auto registrarInstance = new LazyServiceRegistrar();
    return *registrarInstance;
}

status_t LazyServiceRegistrar::registerService(const sp<IBinder>& service, const std::string& name,
                                               bool allowIsolated, int dumpFlags) {
    if (!mClientCC->registerService(service, name, allowIsolated, dumpFlags)) {
        return UNKNOWN_ERROR;
    }
    return OK;
}

void LazyServiceRegistrar::forcePersist(bool persist) {
    mClientCC->forcePersist(persist);
}

}  // namespace hardware
}  // namespace android<|MERGE_RESOLUTION|>--- conflicted
+++ resolved
@@ -41,31 +41,25 @@
     Status onClients(const sp<IBinder>& service, bool clients) override;
 
 private:
+    /**
+     * Unregisters all services that we can. If we can't unregister all, re-register other
+     * services.
+     */
+    void tryShutdown();
+
+    /**
+     * Counter of the number of services that currently have at least one client.
+     */
+    size_t mNumConnectedServices;
+
     struct Service {
         sp<IBinder> service;
         bool allowIsolated;
         int dumpFlags;
-
-        // whether, based on onClients calls, we know we have a client for this
-        // service or not
-        bool clients = false;
     };
-
-    /**
-     * Looks up a service guaranteed to be registered (service from onClients).
-     */
-    std::map<std::string, Service>::iterator assertRegisteredService(const sp<IBinder>& service);
-
-    /**
-     * Unregisters all services that we can. If we can't unregister all, re-register other
-     * services.
-     */
-    void tryShutdown();
-
-    // count of services with clients
-    size_t mNumConnectedServices;
-
-    // map of registered names and services
+    /**
+     * Map of registered names and services
+     */
     std::map<std::string, Service> mRegisteredServices;
 
     bool mForcePersist;
@@ -107,33 +101,13 @@
         }
 
         // Only add this when a service is added for the first time, as it is not removed
-        mRegisteredServices[name] = {
-              .service = service,
-              .allowIsolated = allowIsolated,
-              .dumpFlags = dumpFlags
-        };
+        mRegisteredServices[name] = {service, allowIsolated, dumpFlags};
     }
 
     return true;
 }
 
-<<<<<<< HEAD
-std::map<std::string, ClientCounterCallback::Service>::iterator ClientCounterCallback::assertRegisteredService(const sp<IBinder>& service) {
-    LOG_ALWAYS_FATAL_IF(service == nullptr, "Got onClients callback for null service");
-    for (auto it = mRegisteredServices.begin(); it != mRegisteredServices.end(); ++it) {
-        auto const& [name, registered] = *it;
-        (void) name;
-        if (registered.service != service) continue;
-        return it;
-    }
-    LOG_ALWAYS_FATAL("Got callback on service which we did not register: %s", String8(service->getInterfaceDescriptor()).c_str());
-    __builtin_unreachable();
-}
-
-void ClientCounterCallback::forcePersist(bool persist) {
-=======
 void ClientCounterCallbackImpl::forcePersist(bool persist) {
->>>>>>> f76b5eb5
     mForcePersist = persist;
     if(!mForcePersist) {
         // Attempt a shutdown in case the number of clients hit 0 while the flag was on
@@ -145,34 +119,16 @@
  * onClients is oneway, so no need to worry about multi-threading. Note that this means multiple
  * invocations could occur on different threads however.
  */
-<<<<<<< HEAD
-Status ClientCounterCallback::onClients(const sp<IBinder>& service, bool clients) {
-    auto & [name, registered] = *assertRegisteredService(service);
-    if (registered.clients == clients) {
-        LOG_ALWAYS_FATAL("Process already thought %s had clients: %d but servicemanager has "
-                         "notified has clients: %d", name.c_str(), registered.clients, clients);
-    }
-    registered.clients = clients;
-
-    // update cache count of clients
-    {
-         size_t numWithClients = 0;
-         for (const auto& [name, registered] : mRegisteredServices) {
-             (void) name;
-             if (registered.clients) numWithClients++;
-         }
-         mNumConnectedServices = numWithClients;
-=======
 Status ClientCounterCallbackImpl::onClients(const sp<IBinder>& service, bool clients) {
     if (clients) {
         mNumConnectedServices++;
     } else {
         mNumConnectedServices--;
->>>>>>> f76b5eb5
     }
 
     ALOGI("Process has %zu (of %zu available) client(s) in use after notification %s has clients: %d",
-          mNumConnectedServices, mRegisteredServices.size(), name.c_str(), clients);
+          mNumConnectedServices, mRegisteredServices.size(),
+          String8(service->getInterfaceDescriptor()).string(), clients);
 
     tryShutdown();
     return Status::ok();
