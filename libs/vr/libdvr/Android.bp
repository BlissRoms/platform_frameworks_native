// Copyright (C) 2017 The Android Open Source Project
//
// Licensed under the Apache License, Version 2.0 (the "License");
// you may not use this file except in compliance with the License.
// You may obtain a copy of the License at
//
//      http://www.apache.org/licenses/LICENSE-2.0
//
// Unless required by applicable law or agreed to in writing, software
// distributed under the License is distributed on an "AS IS" BASIS,
// WITHOUT WARRANTIES OR CONDITIONS OF ANY KIND, either express or implied.
// See the License for the specific language governing permissions and
// limitations under the License.


<<<<<<< HEAD
package {
    // See: http://go/android-license-faq
    // A large-scale-change added 'default_applicable_licenses' to import
    // all of the 'license_kinds' from "frameworks_native_license"
    // to get the below license kinds:
    //   SPDX-license-identifier-Apache-2.0
    default_applicable_licenses: ["frameworks_native_license"],
}

=======
>>>>>>> 671994c8
cc_library_headers {
    name: "libdvr_headers",
    export_include_dirs: ["include"],
    vendor_available: true,
    apex_available: [
        "//apex_available:platform",
        "com.android.media",
        "com.android.media.swcodec",
    ],
    min_sdk_version: "29",
}

cc_library_headers {
    name: "libdvr_private_headers",
    export_include_dirs: ["."],
    vendor_available: false,
}

cflags = [
    "-DDVR_TRACKING_IMPLEMENTED=0",
    "-DLOG_TAG=\"libdvr\"",
    "-DTRACE=0",
    "-Wall",
    "-Werror",
]

srcs = [
    "dvr_api.cpp",
    "dvr_buffer.cpp",
    "dvr_buffer_queue.cpp",
    "dvr_configuration_data.cpp",
    "dvr_display_manager.cpp",
    "dvr_hardware_composer_client.cpp",
    "dvr_performance.cpp",
    "dvr_pose.cpp",
    "dvr_surface.cpp",
    "dvr_tracking.cpp",
]

static_libs = [
    "libbroadcastring",
    "libvrsensor",
    "libdisplay",
    "libvirtualtouchpadclient",
    "libvr_hwc-impl",
    "libvr_hwc-binder",
    "libgrallocusage",
    "libperformance",
]

shared_libs = [
    "android.hardware.graphics.bufferqueue@1.0",
    "android.hidl.token@1.0-utils",
    "libbase",
    "libbufferhubqueue",
    "libbinder",
    "liblog",
    "libcutils",
    "libutils",
    "libnativewindow",
    "libgui",
    "libui",
    "libpdx_default_transport",
]

cc_library_shared {
    name: "libdvr.google",
    system_ext_specific: true,
    owner: "google",
    cflags: cflags,
    header_libs: ["libdvr_headers"],
    export_header_lib_headers: ["libdvr_headers"],
    srcs: srcs,
    static_libs: static_libs,
    shared_libs: shared_libs,
    version_script: "exported_apis.lds",
}

// Also build a static libdvr for linking into tests. The linker script
// restricting function access in the shared lib makes it inconvenient to use in
// test code.
cc_library_static {
    name: "libdvr_static.google",
    owner: "google",
    cflags: cflags,
    header_libs: ["libdvr_headers"],
    export_header_lib_headers: ["libdvr_headers"],
    srcs: srcs,
    static_libs: static_libs,
    shared_libs: shared_libs,
}

subdirs = [
    "tests",
]<|MERGE_RESOLUTION|>--- conflicted
+++ resolved
@@ -13,18 +13,6 @@
 // limitations under the License.
 
 
-<<<<<<< HEAD
-package {
-    // See: http://go/android-license-faq
-    // A large-scale-change added 'default_applicable_licenses' to import
-    // all of the 'license_kinds' from "frameworks_native_license"
-    // to get the below license kinds:
-    //   SPDX-license-identifier-Apache-2.0
-    default_applicable_licenses: ["frameworks_native_license"],
-}
-
-=======
->>>>>>> 671994c8
 cc_library_headers {
     name: "libdvr_headers",
     export_include_dirs: ["include"],
