#define ATRACE_TAG ATRACE_TAG_INPUT
#include "pose_service.h"

#include <dlfcn.h>
#include <errno.h>
#include <time.h>

#include <array>
#include <cmath>
#include <cstdint>
#include <sstream>
#include <type_traits>

#include <cutils/properties.h>
#include <cutils/trace.h>
#include <dvr/performance_client_api.h>
#include <dvr/pose_client.h>
#include <hardware/sensors.h>
#include <log/log.h>
#include <pdx/default_transport/service_endpoint.h>
#include <private/dvr/benchmark.h>
#include <private/dvr/clock_ns.h>
#include <private/dvr/platform_defines.h>
#include <private/dvr/pose-ipc.h>
#include <private/dvr/sensor_constants.h>
#include <utils/Trace.h>

using android::pdx::LocalChannelHandle;
using android::pdx::default_transport::Endpoint;
using android::pdx::Status;

namespace android {
namespace dvr {

using Vector3d = vec3d;
using Rotationd = quatd;
using AngleAxisd = Eigen::AngleAxis<double>;

namespace {
// Wait a few seconds before checking if we need to disable sensors.
static constexpr int64_t kSensorTimeoutNs = 5000000000ll;

static constexpr float kTwoPi = 2.0 * M_PI;
static constexpr float kDegToRad = M_PI / 180.f;

// Head model code data.
static constexpr float kDefaultNeckHorizontalOffset = 0.080f;  // meters
static constexpr float kDefaultNeckVerticalOffset = 0.075f;    // meters

static constexpr char kDisablePosePredictionProp[] =
    "persist.dvr.disable_predict";

// Device type property for controlling classes of behavior that differ
// between devices. If unset, defaults to kOrientationTypeSmartphone.
static constexpr char kOrientationTypeProp[] = "ro.dvr.orientation_type";
static constexpr char kEnableSensorRecordProp[] = "dvr.enable_6dof_recording";
static constexpr char kEnableSensorPlayProp[] = "dvr.enable_6dof_playback";
static constexpr char kEnableSensorPlayIdProp[] = "dvr.6dof_playback_id";
static constexpr char kEnablePoseRecordProp[] = "dvr.enable_pose_recording";
static constexpr char kPredictorTypeProp[] = "dvr.predictor_type";

// Persistent buffer names.
static constexpr char kPoseRingBufferName[] = "PoseService:RingBuffer";

static constexpr int kDatasetIdLength = 36;
static constexpr char kDatasetIdChars[] = "0123456789abcdef-";

static constexpr int kLatencyWindowSize = 100;
static constexpr double kLatencyWindowMass = 0.5;

// These are the flags used by BufferProducer::CreatePersistentUncachedBlob,
// plus PRIVATE_ADSP_HEAP to allow access from the DSP.
static constexpr int kPoseRingBufferFlags =
    GRALLOC_USAGE_SW_READ_RARELY | GRALLOC_USAGE_SW_WRITE_RARELY |
    GRALLOC_USAGE_PRIVATE_UNCACHED | GRALLOC_USAGE_PRIVATE_ADSP_HEAP;

std::string GetPoseModeString(DvrPoseMode mode) {
  switch (mode) {
    case DVR_POSE_MODE_6DOF:
      return "DVR_POSE_MODE_6DOF";
    case DVR_POSE_MODE_3DOF:
      return "DVR_POSE_MODE_3DOF";
    case DVR_POSE_MODE_MOCK_FROZEN:
      return "DVR_POSE_MODE_MOCK_FROZEN";
    case DVR_POSE_MODE_MOCK_HEAD_TURN_SLOW:
      return "DVR_POSE_MODE_MOCK_HEAD_TURN_SLOW";
    case DVR_POSE_MODE_MOCK_HEAD_TURN_FAST:
      return "DVR_POSE_MODE_MOCK_HEAD_TURN_FAST";
    case DVR_POSE_MODE_MOCK_ROTATE_SLOW:
      return "DVR_POSE_MODE_MOCK_ROTATE_SLOW";
    case DVR_POSE_MODE_MOCK_ROTATE_MEDIUM:
      return "DVR_POSE_MODE_MOCK_ROTATE_MEDIUM";
    case DVR_POSE_MODE_MOCK_ROTATE_FAST:
      return "DVR_POSE_MODE_MOCK_ROTATE_FAST";
    case DVR_POSE_MODE_MOCK_CIRCLE_STRAFE:
      return "DVR_POSE_MODE_MOCK_CIRCLE_STRAFE";
    case DVR_POSE_MODE_FLOAT:
      return "DVR_POSE_MODE_FLOAT";
    case DVR_POSE_MODE_MOCK_MOTION_SICKNESS:
      return "DVR_POSE_MODE_MOCK_MOTION_SICKNESS";
    default:
      return "Unknown pose mode";
  }
}

}  // namespace

PoseService::PoseService(SensorThread* sensor_thread)
    : BASE("PoseService", Endpoint::Create(DVR_POSE_SERVICE_CLIENT)),
      sensor_thread_(sensor_thread),
      last_sensor_usage_time_ns_(0),
      watchdog_shutdown_(false),
      sensors_on_(false),
      accelerometer_index_(-1),
      gyroscope_index_(-1),
      pose_mode_(DVR_POSE_MODE_6DOF),
      mapped_pose_buffer_(nullptr),
      vsync_count_(0),
      photon_timestamp_(0),
      // Will be updated by external service, but start with a non-zero value:
      display_period_ns_(16000000),
      sensor_latency_(kLatencyWindowSize, kLatencyWindowMass) {
  last_known_pose_ = {
      .orientation = {1.0f, 0.0f, 0.0f, 0.0f},
      .translation = {0.0f, 0.0f, 0.0f, 0.0f},
      .angular_velocity = {0.0f, 0.0f, 0.0f, 0.0f},
      .velocity = {0.0f, 0.0f, 0.0f, 0.0f},
      .timestamp_ns = 0,
      .flags = DVR_POSE_FLAG_HEAD,
      .pad = {0, 0, 0, 0, 0, 0, 0, 0, 0, 0, 0, 0},
  };

  switch (property_get_int32(kOrientationTypeProp, kOrientationTypePortrait)) {
    case kOrientationTypeLandscape:
      device_orientation_type_ = kOrientationTypeLandscape;
      break;
    default:
      device_orientation_type_ = kOrientationTypePortrait;
      break;
  }

  ring_buffer_ =
      BufferProducer::Create(kPoseRingBufferName, 0, 0, kPoseRingBufferFlags,
                             sizeof(DvrPoseRingBuffer));
  if (!ring_buffer_) {
    ALOGE("PoseService::PoseService: Failed to create/get pose ring buffer!");
    return;
  }

  void* addr = nullptr;
  int ret =
      ring_buffer_->GetBlobReadWritePointer(sizeof(DvrPoseRingBuffer), &addr);
  if (ret < 0) {
    ALOGE("PoseService::PoseService: Failed to map pose ring buffer: %s",
          strerror(-ret));
    return;
  }
  memset(addr, 0, sizeof(DvrPoseRingBuffer));
  mapped_pose_buffer_ = static_cast<DvrPoseRingBuffer*>(addr);
  addr = nullptr;

  for (int i = 0; i < sensor_thread->GetSensorCount(); ++i) {
    if (sensor_thread->GetSensorType(i) == SENSOR_TYPE_ACCELEROMETER)
      accelerometer_index_ = i;
    if (sensor_thread->GetSensorType(i) == SENSOR_TYPE_GYROSCOPE_UNCALIBRATED)
      gyroscope_index_ = i;
  }
  // If we failed to find the uncalibrated gyroscope, use the regular one.
  if (gyroscope_index_ < 0) {
    ALOGW("PoseService was unable to find uncalibrated gyroscope");
    for (int i = 0; i < sensor_thread->GetSensorCount(); ++i) {
      ALOGI("Type %d", sensor_thread->GetSensorType(i));
      if (sensor_thread->GetSensorType(i) == SENSOR_TYPE_GYROSCOPE)
        gyroscope_index_ = i;
    }
  }

  if (accelerometer_index_ < 0) {
    ALOGE("PoseService was unable to find accelerometer");
  }
  if (gyroscope_index_ < 0) {
    ALOGE("PoseService was unable to find gyroscope");
  }

  {
    std::lock_guard<std::mutex> lock(mutex_);
    KickSensorWatchDogThread();
  }

  // Read the persistent dvr flags before using them in SetPoseMode.
  enable_pose_prediction_ =
      property_get_bool(kDisablePosePredictionProp, 0) == 0;

  enable_sensor_recording_ = property_get_bool(kEnableSensorRecordProp, 0) == 1;

  enable_sensor_playback_ = property_get_bool(kEnableSensorPlayProp, 0) == 1;

  if (enable_sensor_playback_) {
    char dataset_id[PROPERTY_VALUE_MAX];
    property_get(kEnableSensorPlayIdProp, dataset_id, "");
    sensor_playback_id_ = std::string(dataset_id);

    if (sensor_playback_id_.length() != kDatasetIdLength ||
        sensor_playback_id_.find_first_not_of(kDatasetIdChars) !=
            std::string::npos) {
      ALOGE("Error: invalid playback id %s", sensor_playback_id_.c_str());
      sensor_playback_id_ = "";
      enable_sensor_playback_ = false;
    } else {
      ALOGI("Playback id %s", sensor_playback_id_.c_str());
    }
  }

  switch (property_get_int32(kPredictorTypeProp, 0)) {
    case 1:
      pose_predictor_ = posepredictor::Predictor::Create(
          posepredictor::PredictorType::Quadric);
    default:
      pose_predictor_ = posepredictor::Predictor::Create(
          posepredictor::PredictorType::Linear);
  }

  enable_pose_recording_ = property_get_bool(kEnablePoseRecordProp, 0) == 1;

  SetPoseMode(DVR_POSE_MODE_6DOF);
}

PoseService::~PoseService() {
  if (watchdog_thread_.get_id() != std::thread::id()) {
    {
      std::lock_guard<std::mutex> guard(mutex_);
      watchdog_shutdown_ = true;
      watchdog_condition_.notify_one();
    }
    watchdog_thread_.join();
  }
}

void PoseService::KickSensorWatchDogThread() {
  // This method is called every frame while rendering so we want to make sure
  // it is very light weight with synchronization.
  // TODO(jbates) For better performance, we can consider a lock-free atomic
  // solution instead of locking this mutex.

  // Update the usage time. The watchdog thread will poll this value to know
  // when to disable sensors.
  last_sensor_usage_time_ns_ = GetSystemClockNs();

  // If sensors are still on, there's nothing else to do.
  if (sensors_on_)
    return;

  // Enable sensors.
  ALOGI("Start using sensors.");
  sensors_on_ = true;
  if (accelerometer_index_ >= 0) {
    sensor_thread_->StartUsingSensor(accelerometer_index_);
  }
  if (gyroscope_index_ >= 0) {
    sensor_thread_->StartUsingSensor(gyroscope_index_);
  }

  // Tell the thread to wake up to disable the sensors when no longer needed.
  watchdog_condition_.notify_one();

  if (watchdog_thread_.get_id() == std::thread::id()) {
    // The sensor watchdog thread runs while sensors are in use. When no APIs
    // have requested sensors beyond a threshold (5 seconds), sensors are
    // disabled.
    watchdog_thread_ = std::thread([this] {
      std::unique_lock<std::mutex> lock(mutex_);
      while (!watchdog_shutdown_) {
        int64_t remaining_sensor_time_ns =
            last_sensor_usage_time_ns_ + kSensorTimeoutNs - GetSystemClockNs();

        if (remaining_sensor_time_ns > 0) {
          // Wait for the remaining usage time before checking again.
          watchdog_condition_.wait_for(
              lock, std::chrono::nanoseconds(remaining_sensor_time_ns));
          continue;
        }

        if (sensors_on_) {
          // Disable sensors.
          ALOGI("Stop using sensors.");
          sensors_on_ = false;
          if (accelerometer_index_ >= 0) {
            sensor_thread_->StopUsingSensor(accelerometer_index_);
          }
          if (gyroscope_index_ >= 0) {
            sensor_thread_->StopUsingSensor(gyroscope_index_);
          }
        }

        // Wait for sensors to be enabled again.
        watchdog_condition_.wait(lock);
      }
    });
  }
}

bool PoseService::IsInitialized() const {
  return BASE::IsInitialized() && ring_buffer_ && mapped_pose_buffer_;
}

void PoseService::WriteAsyncPoses(const Vector3d& start_t_head,
                                  const Rotationd& start_q_head,
                                  int64_t pose_timestamp) {
  if (enable_external_pose_) {
    return;
  }

  // If playing back data, the timestamps are different enough from the
  // current time that prediction doesn't work. This hack pretends that
  // there was one nanosecond of latency between the sensors and here.
  if (enable_sensor_playback_)
    pose_timestamp = GetSystemClockNs() - 1;

  // Feed the sample to the predictor
  AddPredictorPose(pose_predictor_.get(), start_t_head, start_q_head,
                   pose_timestamp, &last_known_pose_);

  // Store one extra value, because the application is working on the next
  // frame and expects the minimum count from that frame on.
  for (uint32_t i = 0; i < kPoseAsyncBufferMinFutureCount + 1; ++i) {
    int64_t target_time = photon_timestamp_ + i * display_period_ns_;

    // TODO(jbates, cwolfe) For the DSP code, we may still want poses even when
    // the vsyncs are not ticking up. But it's important not to update the pose
    // data that's in the past so that applications have the most accurate
    // estimate of the last frame's *actual* pose, so that they can update
    // simulations and calculate collisions, etc.
    if (target_time < pose_timestamp) {
      // Already in the past, do not update this head pose slot.
      continue;
    }

    // Write to the actual shared memory ring buffer.
    uint32_t index = ((vsync_count_ + i) & kPoseAsyncBufferIndexMask);

    // Make a pose prediction
    if (enable_pose_prediction_) {
      PredictPose(pose_predictor_.get(), target_time,
                  target_time + right_eye_photon_offset_ns_,
                  mapped_pose_buffer_->ring + index);
    } else {
      mapped_pose_buffer_->ring[index] = last_known_pose_;
    }
  }
}

void PoseService::UpdatePoseMode() {
  ALOGI_IF(TRACE, "UpdatePoseMode: %f %f %f", last_known_pose_.translation[0],
           last_known_pose_.translation[1], last_known_pose_.translation[2]);

  const int64_t current_time_ns = GetSystemClockNs();

  const PoseState pose_state = sensor_fusion_.GetLatestPoseState();

  switch (pose_mode_) {
    case DVR_POSE_MODE_MOCK_HEAD_TURN_SLOW:
    case DVR_POSE_MODE_MOCK_HEAD_TURN_FAST:
    case DVR_POSE_MODE_MOCK_ROTATE_SLOW:
    case DVR_POSE_MODE_MOCK_ROTATE_MEDIUM:
    case DVR_POSE_MODE_MOCK_ROTATE_FAST:
    case DVR_POSE_MODE_MOCK_CIRCLE_STRAFE: {
      // Calculate a pose based on monotic system time.
      const Vector3d y_axis(0., 1., 0.);
      double time_s = current_time_ns / 1e9;

      // Generate fake yaw data.
      float yaw = 0.0f;
      Vector3d head_trans(0.0, 0.0, 0.0);
      switch (pose_mode_) {
        default:
        case DVR_POSE_MODE_MOCK_HEAD_TURN_SLOW:
          // Pan across 120 degrees in 15 seconds.
          yaw = std::cos(kTwoPi * time_s / 15.0) * 60.0 * kDegToRad;
          break;
        case DVR_POSE_MODE_MOCK_HEAD_TURN_FAST:
          // Pan across 120 degrees in 4 seconds.
          yaw = std::cos(kTwoPi * time_s / 4.0) * 60.0 * kDegToRad;
          break;
        case DVR_POSE_MODE_MOCK_ROTATE_SLOW:
          // Rotate 5 degrees per second.
          yaw = std::fmod(time_s * 5.0 * kDegToRad, kTwoPi);
          break;
        case DVR_POSE_MODE_MOCK_ROTATE_MEDIUM:
          // Rotate 30 degrees per second.
          yaw = std::fmod(time_s * 30.0 * kDegToRad, kTwoPi);
          break;
        case DVR_POSE_MODE_MOCK_ROTATE_FAST:
          // Rotate 90 degrees per second.
          yaw = std::fmod(time_s * 90.0 * kDegToRad, kTwoPi);
          break;
        case DVR_POSE_MODE_MOCK_CIRCLE_STRAFE:
          // Circle strafe around origin at distance of 3 meters.
          yaw = std::fmod(time_s * 30.0 * kDegToRad, kTwoPi);
          head_trans += 3.0 * Vector3d(sin(yaw), 0.0, cos(yaw));
          break;
      }

      // Calculate the simulated head rotation in an absolute "head" space.
      // This space is not related to start space and doesn't need a
      // reference.
      Rotationd head_rotation_in_head_space(AngleAxisd(yaw, y_axis));

      WriteAsyncPoses(head_trans, head_rotation_in_head_space, current_time_ns);
      break;
    }
    case DVR_POSE_MODE_MOCK_FROZEN: {
      // Even when frozen, we still provide a current timestamp, because
      // consumers may rely on it being monotonic.

      Rotationd start_from_head_rotation(
          frozen_state_.head_from_start_rotation.w,
          frozen_state_.head_from_start_rotation.x,
          frozen_state_.head_from_start_rotation.y,
          frozen_state_.head_from_start_rotation.z);
      Vector3d head_from_start_translation(
          frozen_state_.head_from_start_translation.x,
          frozen_state_.head_from_start_translation.y,
          frozen_state_.head_from_start_translation.z);

      WriteAsyncPoses(head_from_start_translation, start_from_head_rotation,
                      current_time_ns);
      break;
    }
    case DVR_POSE_MODE_3DOF:
    case DVR_POSE_MODE_FLOAT: {
      // Sensor fusion provides IMU-space data, transform to world space.

      // Constants to perform IMU orientation adjustments. Note that these
      // calculations will be optimized out in a release build.
      constexpr double k90DegInRad = 90.0 * M_PI / 180.0;
      const Vector3d kVecAxisX(1.0, 0.0, 0.0);
      const Vector3d kVecAxisY(0.0, 1.0, 0.0);
      const Vector3d kVecAxisZ(0.0, 0.0, 1.0);
      const Rotationd kRotX90(AngleAxisd(k90DegInRad, kVecAxisX));

      Rotationd start_from_head_rotation;
      if (device_orientation_type_ == kOrientationTypeLandscape) {
        const Rotationd kPostRotation =
            kRotX90 * Rotationd(AngleAxisd(-k90DegInRad, kVecAxisY));
        start_from_head_rotation =
            (pose_state.sensor_from_start_rotation * kPostRotation).inverse();
      } else if (device_orientation_type_ == kOrientationTypeLandscape180) {
        const Rotationd kPreRotation =
            Rotationd(AngleAxisd(k90DegInRad * 2.0, kVecAxisY)) *
            Rotationd(AngleAxisd(k90DegInRad * 2.0, kVecAxisZ));
        const Rotationd kPostRotation = kRotX90;
        start_from_head_rotation =
            (kPreRotation *
             pose_state.sensor_from_start_rotation * kPostRotation)
                .inverse();
      } else {
        const Rotationd kPreRotation =
            Rotationd(AngleAxisd(k90DegInRad, kVecAxisZ));
        const Rotationd kPostRotation = kRotX90;
        start_from_head_rotation =
            (kPreRotation * pose_state.sensor_from_start_rotation *
             kPostRotation)
                .inverse();
      }
      start_from_head_rotation.normalize();

      Vector3d position;
      switch (pose_mode_) {
        default:
        case DVR_POSE_MODE_3DOF:
          // Neck / head model code procedure for when no 6dof is available.
          // To apply the neck model, first translate the head pose to the new
          // center of eyes, then rotate around the origin (the original head
          // pos).
          position = start_from_head_rotation *
                     Vector3d(0.0, kDefaultNeckVerticalOffset,
                              -kDefaultNeckHorizontalOffset);
          break;
        case DVR_POSE_MODE_FLOAT:
          // Change position a bit in facing direction.
          mock_pos_offset_ += start_from_head_rotation.toRotationMatrix() * Vector3d(0, 0, -0.01);
          ResetMockDeviatedPosition();
          position = mock_pos_offset_;
          break;
      }

      // Update the current latency model.
      sensor_latency_.AddLatency(GetSystemClockNs() - pose_state.timestamp_ns);

      // Update the timestamp with the expected latency.
      WriteAsyncPoses(
          position, start_from_head_rotation,
          pose_state.timestamp_ns + sensor_latency_.CurrentLatencyEstimate());
      break;
    }
    case DVR_POSE_MODE_MOCK_MOTION_SICKNESS: {
      double phase = std::sin(current_time_ns / 1e9) + 1;
      // Randomize 3rd order rotation axis on phase minimum.
      if (phase > mock_prev_phase_ && mock_diff_phase_ < 0)
        mock_rot_axis_2_ = RandVector();
      mock_diff_phase_ = phase - mock_prev_phase_;
      mock_prev_phase_ = phase;

      // Rotate axes all the way down.
      mock_rot_axis_2_ = AngleAxisd(0.004 * phase, mock_rot_axis_3_) * mock_rot_axis_2_;
      mock_rot_axis_1_ = AngleAxisd(0.002 * (std::sin(current_time_ns / 5e8 + M_PI / 2) + 1), mock_rot_axis_2_) * mock_rot_axis_1_;
      Rotationd rotation = Rotationd(AngleAxisd(fmod(current_time_ns / 2e9, kTwoPi), mock_rot_axis_1_));

      // Change position a bit.
      mock_pos_offset_ += rotation.toRotationMatrix() * Vector3d(0, 0, 0.003 * (std::sin(current_time_ns / 6e8) + 1));
      ResetMockDeviatedPosition();

      WriteAsyncPoses(mock_pos_offset_, rotation, current_time_ns);
      break;
    }
    default:
    case DVR_POSE_MODE_6DOF:
      ALOGE("ERROR: invalid pose mode");
      break;
  }
}

<<<<<<< HEAD
void PoseService::ResetMockDeviatedPosition() {
  if (mock_pos_offset_[1] < -1) mock_pos_offset_[1] = 2;
  if (mock_pos_offset_[1] > 30) mock_pos_offset_[1] = 2;
  if (abs(mock_pos_offset_[0]) > 30) mock_pos_offset_[0] = mock_pos_offset_[2] = 0;
  if (abs(mock_pos_offset_[2]) > 30) mock_pos_offset_[0] = mock_pos_offset_[2] = 0;
}

int PoseService::HandleMessage(pdx::Message& msg) {
  int ret = 0;
=======
pdx::Status<void> PoseService::HandleMessage(pdx::Message& msg) {
  pdx::Status<void> ret;
>>>>>>> e942cf76
  const pdx::MessageInfo& info = msg.GetInfo();
  switch (info.op) {
    case DVR_POSE_NOTIFY_VSYNC: {
      std::lock_guard<std::mutex> guard(mutex_);

      // Kick the sensor thread, because we are still rendering.
      KickSensorWatchDogThread();

      const struct iovec data[] = {
          {.iov_base = &vsync_count_, .iov_len = sizeof(vsync_count_)},
          {.iov_base = &photon_timestamp_,
           .iov_len = sizeof(photon_timestamp_)},
          {.iov_base = &display_period_ns_,
           .iov_len = sizeof(display_period_ns_)},
          {.iov_base = &right_eye_photon_offset_ns_,
           .iov_len = sizeof(right_eye_photon_offset_ns_)},
      };
      ret = msg.ReadVectorAll(data);
      if (ret && !enable_external_pose_) {
        mapped_pose_buffer_->vsync_count = vsync_count_;
      }

      // TODO(jbates, eieio): make this async, no need to reply.
      REPLY_MESSAGE(msg, ret, error);
    }
    case DVR_POSE_POLL: {
      ATRACE_NAME("pose_poll");
      std::lock_guard<std::mutex> guard(mutex_);

      DvrPoseState client_state;
      client_state = {
          .head_from_start_rotation = {last_known_pose_.orientation[0],
                                       last_known_pose_.orientation[1],
                                       last_known_pose_.orientation[2],
                                       last_known_pose_.orientation[3]},
          .head_from_start_translation = {last_known_pose_.translation[0],
                                          last_known_pose_.translation[1],
                                          last_known_pose_.translation[2]},
          .timestamp_ns = static_cast<uint64_t>(last_known_pose_.timestamp_ns),
          .sensor_from_start_rotation_velocity = {
              last_known_pose_.angular_velocity[0],
              last_known_pose_.angular_velocity[1],
              last_known_pose_.angular_velocity[2]}};

      Btrace("Sensor data received",
             static_cast<int64_t>(client_state.timestamp_ns));

      Btrace("Pose polled");

      ret = msg.WriteAll(&client_state, sizeof(client_state));
      REPLY_MESSAGE(msg, ret, error);
    }
    case DVR_POSE_FREEZE: {
      {
        std::lock_guard<std::mutex> guard(mutex_);

        DvrPoseState frozen_state;
        ret = msg.ReadAll(&frozen_state, sizeof(frozen_state));
        if (!ret) {
          REPLY_ERROR(msg, ret.error(), error);
        }
        frozen_state_ = frozen_state;
      }
      SetPoseMode(DVR_POSE_MODE_MOCK_FROZEN);
      REPLY_MESSAGE(msg, ret, error);
    }
    case DVR_POSE_SET_MODE: {
      int mode;
      {
        std::lock_guard<std::mutex> guard(mutex_);
        ret = msg.ReadAll(&mode, sizeof(mode));
        if (!ret) {
          REPLY_ERROR(msg, ret.error(), error);
        }
        if (mode < 0 || mode >= DVR_POSE_MODE_COUNT) {
          REPLY_ERROR(msg, EINVAL, error);
        }
      }
      SetPoseMode(DvrPoseMode(mode));
      REPLY_MESSAGE(msg, ret, error);
    }
    case DVR_POSE_GET_MODE: {
      std::lock_guard<std::mutex> guard(mutex_);
      int mode = pose_mode_;
      ret = msg.WriteAll(&mode, sizeof(mode));
      REPLY_MESSAGE(msg, ret, error);
    }
    case DVR_POSE_GET_RING_BUFFER: {
      std::lock_guard<std::mutex> guard(mutex_);

      // Kick the sensor thread, because we have a new consumer.
      KickSensorWatchDogThread();

      Status<LocalChannelHandle> consumer_channel =
          ring_buffer_->CreateConsumer();
      REPLY_MESSAGE(msg, consumer_channel, error);
    }
    case DVR_POSE_GET_CONTROLLER_RING_BUFFER: {
      std::lock_guard<std::mutex> guard(mutex_);
      REPLY_ERROR(msg, EINVAL, error);
    }
    case DVR_POSE_LOG_CONTROLLER: {
      std::lock_guard<std::mutex> guard(mutex_);
      REPLY_ERROR(msg, EINVAL, error);
    }
    default:
      // Do not lock mutex_ here, because this may call the on*() handlers,
      // which will lock the mutex themselves.
      ret = Service::HandleMessage(msg);
      break;
  }
error:
  return ret;
}

std::string PoseService::DumpState(size_t /*max_length*/) {
  DvrPoseMode pose_mode;
  {
    std::lock_guard<std::mutex> guard(mutex_);
    pose_mode = pose_mode_;
  }

  std::ostringstream stream;
  stream << "Pose mode: " << GetPoseModeString(pose_mode);
  return stream.str();
}

void PoseService::HandleEvents(const sensors_event_t* begin_events,
                               const sensors_event_t* end_events) {
  ATRACE_NAME("PoseService::HandleEvents");
  std::lock_guard<std::mutex> guard(mutex_);

  for (const sensors_event_t* event = begin_events; event != end_events;
       ++event) {
    if (event->type == SENSOR_TYPE_ACCELEROMETER) {
      sensor_fusion_.ProcessAccelerometerSample(
          event->acceleration.x, event->acceleration.y, event->acceleration.z,
          event->timestamp);
    } else if (event->type == SENSOR_TYPE_GYROSCOPE_UNCALIBRATED) {
      sensor_fusion_.ProcessGyroscopeSample(event->gyro.x, event->gyro.y,
                                            event->gyro.z, event->timestamp);
    }
  }

  UpdatePoseMode();
}

void PoseService::SetPoseMode(DvrPoseMode mode) {
  if (mode == DVR_POSE_MODE_6DOF) {
    // Only 3DoF is currently supported.
    mode = DVR_POSE_MODE_3DOF;
  } else if (mode == DVR_POSE_MODE_MOCK_MOTION_SICKNESS) {
    mock_rot_axis_1_ = RandVector();
    mock_rot_axis_2_ = RandVector();
    mock_rot_axis_3_ = RandVector();
  }

  pose_mode_ = mode;

  sensor_thread_->SetPaused(false);
}

}  // namespace dvr
}  // namespace android<|MERGE_RESOLUTION|>--- conflicted
+++ resolved
@@ -520,7 +520,6 @@
   }
 }
 
-<<<<<<< HEAD
 void PoseService::ResetMockDeviatedPosition() {
   if (mock_pos_offset_[1] < -1) mock_pos_offset_[1] = 2;
   if (mock_pos_offset_[1] > 30) mock_pos_offset_[1] = 2;
@@ -528,12 +527,8 @@
   if (abs(mock_pos_offset_[2]) > 30) mock_pos_offset_[0] = mock_pos_offset_[2] = 0;
 }
 
-int PoseService::HandleMessage(pdx::Message& msg) {
-  int ret = 0;
-=======
 pdx::Status<void> PoseService::HandleMessage(pdx::Message& msg) {
   pdx::Status<void> ret;
->>>>>>> e942cf76
   const pdx::MessageInfo& info = msg.GetInfo();
   switch (info.op) {
     case DVR_POSE_NOTIFY_VSYNC: {
