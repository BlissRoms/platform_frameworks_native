LOCAL_PATH := $(call my-dir)
include $(CLEAR_VARS)

LOCAL_CLANG := true

LOCAL_ADDITIONAL_DEPENDENCIES := $(LOCAL_PATH)/Android.mk
LOCAL_SRC_FILES := \
    Client.cpp \
    DisplayDevice.cpp \
    DispSync.cpp \
    EventControlThread.cpp \
    EventThread.cpp \
    FenceTracker.cpp \
    FrameTracker.cpp \
    GpuService.cpp \
    Layer.cpp \
    LayerDim.cpp \
    MessageQueue.cpp \
    MonitoredProducer.cpp \
    SurfaceFlingerConsumer.cpp \
    Transform.cpp \
    DisplayHardware/FramebufferSurface.cpp \
    DisplayHardware/HWC2.cpp \
    DisplayHardware/HWC2On1Adapter.cpp \
    DisplayHardware/PowerHAL.cpp \
    DisplayHardware/VirtualDisplaySurface.cpp \
    Effects/Daltonizer.cpp \
    EventLog/EventLogTags.logtags \
    EventLog/EventLog.cpp \
    RenderEngine/Description.cpp \
    RenderEngine/Mesh.cpp \
    RenderEngine/Program.cpp \
    RenderEngine/ProgramCache.cpp \
    RenderEngine/GLExtensions.cpp \
    RenderEngine/RenderEngine.cpp \
    RenderEngine/Texture.cpp \
    RenderEngine/GLES10RenderEngine.cpp \
    RenderEngine/GLES11RenderEngine.cpp \
    RenderEngine/GLES20RenderEngine.cpp \
    DisplayUtils.cpp

LOCAL_C_INCLUDES := \
	frameworks/native/vulkan/include \
	external/vulkan-validation-layers/libs/vkjson

LOCAL_CFLAGS := -DLOG_TAG=\"SurfaceFlinger\"

ifeq ($(TARGET_BUILD_VARIANT),userdebug)
LOCAL_CFLAGS += -DDEBUG_CONT_DUMPSYS
endif

LOCAL_CFLAGS += -DGL_GLEXT_PROTOTYPES -DEGL_EGLEXT_PROTOTYPES

ifeq ($(TARGET_USES_HWC2),true)
    LOCAL_CFLAGS += -DUSE_HWC2
    LOCAL_SRC_FILES += \
        SurfaceFlinger.cpp \
        DisplayHardware/HWComposer.cpp
else
    LOCAL_SRC_FILES += \
        SurfaceFlinger_hwc1.cpp \
        DisplayHardware/HWComposer_hwc1.cpp
endif

ifeq ($(TARGET_BOARD_PLATFORM),omap4)
    LOCAL_CFLAGS += -DHAS_CONTEXT_PRIORITY
endif
ifeq ($(TARGET_BOARD_PLATFORM),s5pc110)
    LOCAL_CFLAGS += -DHAS_CONTEXT_PRIORITY
endif

ifeq ($(TARGET_DISABLE_TRIPLE_BUFFERING),true)
    LOCAL_CFLAGS += -DTARGET_DISABLE_TRIPLE_BUFFERING
endif

ifeq ($(TARGET_FORCE_HWC_FOR_VIRTUAL_DISPLAYS),true)
    LOCAL_CFLAGS += -DFORCE_HWC_COPY_FOR_VIRTUAL_DISPLAYS
endif

ifneq ($(NUM_FRAMEBUFFER_SURFACE_BUFFERS),)
    LOCAL_CFLAGS += -DNUM_FRAMEBUFFER_SURFACE_BUFFERS=$(NUM_FRAMEBUFFER_SURFACE_BUFFERS)
endif

ifeq ($(TARGET_RUNNING_WITHOUT_SYNC_FRAMEWORK),true)
    LOCAL_CFLAGS += -DRUNNING_WITHOUT_SYNC_FRAMEWORK
endif

# The following two BoardConfig variables define (respectively):
#
#   - The phase offset between hardware vsync and when apps are woken up by the
#     Choreographer callback
#   - The phase offset between hardware vsync and when SurfaceFlinger wakes up
#     to consume input
#
# Their values can be tuned to trade off between display pipeline latency (both
# overall latency and the lengths of the app --> SF and SF --> display phases)
# and frame delivery jitter (which typically manifests as "jank" or "jerkiness"
# while interacting with the device). The default values should produce a
# relatively low amount of jitter at the expense of roughly two frames of
# app --> display latency, and unless significant testing is performed to avoid
# increased display jitter (both manual investigation using systrace [1] and
# automated testing using dumpsys gfxinfo [2] are recommended), they should not
# be modified.
#
# [1] https://developer.android.com/studio/profile/systrace.html
# [2] https://developer.android.com/training/testing/performance.html

ifneq ($(VSYNC_EVENT_PHASE_OFFSET_NS),)
    LOCAL_CFLAGS += -DVSYNC_EVENT_PHASE_OFFSET_NS=$(VSYNC_EVENT_PHASE_OFFSET_NS)
else
    LOCAL_CFLAGS += -DVSYNC_EVENT_PHASE_OFFSET_NS=1000000
endif

ifneq ($(SF_VSYNC_EVENT_PHASE_OFFSET_NS),)
    LOCAL_CFLAGS += -DSF_VSYNC_EVENT_PHASE_OFFSET_NS=$(SF_VSYNC_EVENT_PHASE_OFFSET_NS)
else
    LOCAL_CFLAGS += -DSF_VSYNC_EVENT_PHASE_OFFSET_NS=1000000
endif

ifneq ($(PRESENT_TIME_OFFSET_FROM_VSYNC_NS),)
    LOCAL_CFLAGS += -DPRESENT_TIME_OFFSET_FROM_VSYNC_NS=$(PRESENT_TIME_OFFSET_FROM_VSYNC_NS)
else
    LOCAL_CFLAGS += -DPRESENT_TIME_OFFSET_FROM_VSYNC_NS=0
endif

ifneq ($(MAX_VIRTUAL_DISPLAY_DIMENSION),)
    LOCAL_CFLAGS += -DMAX_VIRTUAL_DISPLAY_DIMENSION=$(MAX_VIRTUAL_DISPLAY_DIMENSION)
else
    LOCAL_CFLAGS += -DMAX_VIRTUAL_DISPLAY_DIMENSION=0
endif

LOCAL_CFLAGS += -fvisibility=hidden -Werror=format
LOCAL_CFLAGS += -std=c++14

LOCAL_STATIC_LIBRARIES := libvkjson
LOCAL_SHARED_LIBRARIES := \
    libcutils \
    liblog \
    libdl \
    libhardware \
    libutils \
    libEGL \
    libGLESv1_CM \
    libGLESv2 \
    libbinder \
    libui \
    libgui \
    libpowermanager \
    libvulkan

ifeq ($(TARGET_USES_QCOM_BSP), true)
  ifeq ($(TARGET_SUPPORTS_WEARABLES),true)
    LOCAL_C_INCLUDES += $(BOARD_DISPLAY_HAL)/libgralloc
    LOCAL_C_INCLUDES += $(BOARD_DISPLAY_HAL)/libqdutils
  else
    LOCAL_C_INCLUDES += $(call project-path-for,qcom-display)/libgralloc
    LOCAL_C_INCLUDES += $(call project-path-for,qcom-display)/libqdutils
  endif
<<<<<<< HEAD
  LOCAL_SHARED_LIBRARIES += libqdutils
  LOCAL_SHARED_LIBRARIES += libqdMetaData
  LOCAL_CFLAGS += -DQTI_BSP
  LOCAL_SRC_FILES += \
    ExSurfaceFlinger/ExLayer.cpp \
    ExSurfaceFlinger/ExSurfaceFlinger.cpp \
    ExSurfaceFlinger/ExVirtualDisplaySurface.cpp \
    ExSurfaceFlinger/ExHWComposer.cpp
=======
    LOCAL_SHARED_LIBRARIES += libqdutils
    LOCAL_SHARED_LIBRARIES += libqdMetaData
    LOCAL_CFLAGS += -DQTI_BSP
  ifeq ($(call is-board-platform-in-list, msm8996), true)
    LOCAL_CFLAGS += -DUSE_COLOR_METADATA
  endif
>>>>>>> 41071457
endif

LOCAL_MODULE := libsurfaceflinger

LOCAL_CFLAGS += -Wall -Werror -Wunused -Wunreachable-code

include $(BUILD_SHARED_LIBRARY)

###############################################################
# build surfaceflinger's executable
include $(CLEAR_VARS)

LOCAL_CLANG := true

LOCAL_LDFLAGS := -Wl,--version-script,art/sigchainlib/version-script.txt -Wl,--export-dynamic
LOCAL_CFLAGS := -DLOG_TAG=\"SurfaceFlinger\"
LOCAL_CPPFLAGS := -std=c++14

LOCAL_INIT_RC := surfaceflinger.rc

ifneq ($(ENABLE_CPUSETS),)
    LOCAL_CFLAGS += -DENABLE_CPUSETS
endif

ifeq ($(TARGET_USES_HWC2),true)
    LOCAL_CFLAGS += -DUSE_HWC2
endif

LOCAL_SRC_FILES := \
    main_surfaceflinger.cpp

LOCAL_SHARED_LIBRARIES := \
    libsurfaceflinger \
    libcutils \
    liblog \
    libbinder \
    libutils \
    libdl

LOCAL_WHOLE_STATIC_LIBRARIES := libsigchain

LOCAL_MODULE := surfaceflinger

ifdef TARGET_32_BIT_SURFACEFLINGER
LOCAL_32_BIT_ONLY := true
endif

LOCAL_CFLAGS += -Wall -Werror -Wunused -Wunreachable-code

include $(BUILD_EXECUTABLE)

###############################################################
# uses jni which may not be available in PDK
ifneq ($(wildcard libnativehelper/include),)
include $(CLEAR_VARS)

LOCAL_CLANG := true

LOCAL_CFLAGS := -DLOG_TAG=\"SurfaceFlinger\"
LOCAL_CPPFLAGS := -std=c++14

LOCAL_SRC_FILES := \
    DdmConnection.cpp

LOCAL_SHARED_LIBRARIES := \
    libcutils \
    liblog \
    libdl

LOCAL_MODULE := libsurfaceflinger_ddmconnection

LOCAL_CFLAGS += -Wall -Werror -Wunused -Wunreachable-code

include $(BUILD_SHARED_LIBRARY)
endif # libnativehelper<|MERGE_RESOLUTION|>--- conflicted
+++ resolved
@@ -156,24 +156,18 @@
     LOCAL_C_INCLUDES += $(call project-path-for,qcom-display)/libgralloc
     LOCAL_C_INCLUDES += $(call project-path-for,qcom-display)/libqdutils
   endif
-<<<<<<< HEAD
   LOCAL_SHARED_LIBRARIES += libqdutils
   LOCAL_SHARED_LIBRARIES += libqdMetaData
   LOCAL_CFLAGS += -DQTI_BSP
+  ifeq ($(call is-board-platform-in-list, msm8996), true)
+    LOCAL_CFLAGS += -DUSE_COLOR_METADATA
+  endif
+endif
   LOCAL_SRC_FILES += \
     ExSurfaceFlinger/ExLayer.cpp \
     ExSurfaceFlinger/ExSurfaceFlinger.cpp \
     ExSurfaceFlinger/ExVirtualDisplaySurface.cpp \
     ExSurfaceFlinger/ExHWComposer.cpp
-=======
-    LOCAL_SHARED_LIBRARIES += libqdutils
-    LOCAL_SHARED_LIBRARIES += libqdMetaData
-    LOCAL_CFLAGS += -DQTI_BSP
-  ifeq ($(call is-board-platform-in-list, msm8996), true)
-    LOCAL_CFLAGS += -DUSE_COLOR_METADATA
-  endif
->>>>>>> 41071457
-endif
 
 LOCAL_MODULE := libsurfaceflinger
 
