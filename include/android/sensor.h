/*
 * Copyright (C) 2010 The Android Open Source Project
 *
 * Licensed under the Apache License, Version 2.0 (the "License");
 * you may not use this file except in compliance with the License.
 * You may obtain a copy of the License at
 *
 *      http://www.apache.org/licenses/LICENSE-2.0
 *
 * Unless required by applicable law or agreed to in writing, software
 * distributed under the License is distributed on an "AS IS" BASIS,
 * WITHOUT WARRANTIES OR CONDITIONS OF ANY KIND, either express or implied.
 * See the License for the specific language governing permissions and
 * limitations under the License.
 */


#ifndef ANDROID_SENSOR_H
#define ANDROID_SENSOR_H

/******************************************************************
 *
 * IMPORTANT NOTICE:
 *
 *   This file is part of Android's set of stable system headers
 *   exposed by the Android NDK (Native Development Kit).
 *
 *   Third-party source AND binary code relies on the definitions
 *   here to be FROZEN ON ALL UPCOMING PLATFORM RELEASES.
 *
 *   - DO NOT MODIFY ENUMS (EXCEPT IF YOU ADD NEW 32-BIT VALUES)
 *   - DO NOT MODIFY CONSTANTS OR FUNCTIONAL MACROS
 *   - DO NOT CHANGE THE SIGNATURE OF FUNCTIONS IN ANY WAY
 *   - DO NOT CHANGE THE LAYOUT OR SIZE OF STRUCTURES
 */

/*
 * Structures and functions to receive and process sensor events in
 * native code.
 *
 */

#include <sys/types.h>

#include <android/looper.h>

#ifdef __cplusplus
extern "C" {
#endif


<<<<<<< HEAD
/*
 * Sensor types
 * (keep in sync with hardware/sensor.h)
=======
/**
 * Sensor types.
 * (keep in sync with hardware/sensors.h)
>>>>>>> 3821feac
 */

enum {
<<<<<<< HEAD
    ASENSOR_TYPE_ACCELEROMETER      = 1,
    ASENSOR_TYPE_MAGNETIC_FIELD     = 2,
    ASENSOR_TYPE_GYROSCOPE          = 4,
    ASENSOR_TYPE_LIGHT              = 5,
    ASENSOR_TYPE_PROXIMITY          = 8
=======
    /**
     * {@link ASENSOR_TYPE_ACCELEROMETER}
     * reporting-mode: continuous
     *
     *  All values are in SI units (m/s^2) and measure the acceleration of the
     *  device including the force of gravity.
     */
    ASENSOR_TYPE_ACCELEROMETER       = 1,
    /**
     * {@link ASENSOR_TYPE_MAGNETIC_FIELD}
     * reporting-mode: continuous
     *
     *  All values are in micro-Tesla (uT) and measure the geomagnetic
     *  field in the X, Y and Z axis.
     */
    ASENSOR_TYPE_MAGNETIC_FIELD      = 2,
    /**
     * {@link ASENSOR_TYPE_GYROSCOPE}
     * reporting-mode: continuous
     *
     *  All values are in radians/second and measure the rate of rotation
     *  around the X, Y and Z axis.
     */
    ASENSOR_TYPE_GYROSCOPE           = 4,
    /**
     * {@link ASENSOR_TYPE_LIGHT}
     * reporting-mode: on-change
     *
     * The light sensor value is returned in SI lux units.
     */
    ASENSOR_TYPE_LIGHT               = 5,
    /**
     * {@link ASENSOR_TYPE_PROXIMITY}
     * reporting-mode: on-change
     *
     * The proximity sensor which turns the screen off and back on during calls is the
     * wake-up proximity sensor. Implement wake-up proximity sensor before implementing
     * a non wake-up proximity sensor. For the wake-up proximity sensor set the flag
     * SENSOR_FLAG_WAKE_UP.
     * The value corresponds to the distance to the nearest object in centimeters.
     */
    ASENSOR_TYPE_PROXIMITY           = 8,
    /**
     * {@link ASENSOR_TYPE_LINEAR_ACCELERATION}
     * reporting-mode: continuous
     *
     *  All values are in SI units (m/s^2) and measure the acceleration of the
     *  device not including the force of gravity.
     */
    ASENSOR_TYPE_LINEAR_ACCELERATION = 10
>>>>>>> 3821feac
};

/*
 * Sensor accuracy measure
 */
enum {
    ASENSOR_STATUS_NO_CONTACT       = -1,
    ASENSOR_STATUS_UNRELIABLE       = 0,
    ASENSOR_STATUS_ACCURACY_LOW     = 1,
    ASENSOR_STATUS_ACCURACY_MEDIUM  = 2,
    ASENSOR_STATUS_ACCURACY_HIGH    = 3
};

/*
 * Sensor Reporting Modes.
 */
enum {
    AREPORTING_MODE_CONTINUOUS = 0,
    AREPORTING_MODE_ON_CHANGE = 1,
    AREPORTING_MODE_ONE_SHOT = 2,
    AREPORTING_MODE_SPECIAL_TRIGGER = 3
};

/*
 * A few useful constants
 */

/* Earth's gravity in m/s^2 */
#define ASENSOR_STANDARD_GRAVITY            (9.80665f)
/* Maximum magnetic field on Earth's surface in uT */
#define ASENSOR_MAGNETIC_FIELD_EARTH_MAX    (60.0f)
/* Minimum magnetic field on Earth's surface in uT*/
#define ASENSOR_MAGNETIC_FIELD_EARTH_MIN    (30.0f)

/*
 * A sensor event.
 */

/* NOTE: Must match hardware/sensors.h */
typedef struct ASensorVector {
    union {
        float v[3];
        struct {
            float x;
            float y;
            float z;
        };
        struct {
            float azimuth;
            float pitch;
            float roll;
        };
    };
    int8_t status;
    uint8_t reserved[3];
} ASensorVector;

typedef struct AMetaDataEvent {
    int32_t what;
    int32_t sensor;
} AMetaDataEvent;

typedef struct AUncalibratedEvent {
  union {
    float uncalib[3];
    struct {
      float x_uncalib;
      float y_uncalib;
      float z_uncalib;
    };
  };
  union {
    float bias[3];
    struct {
      float x_bias;
      float y_bias;
      float z_bias;
    };
  };
} AUncalibratedEvent;

typedef struct AHeartRateEvent {
  float bpm;
  int8_t status;
} AHeartRateEvent;

/* NOTE: Must match hardware/sensors.h */
typedef struct ASensorEvent {
    int32_t version; /* sizeof(struct ASensorEvent) */
    int32_t sensor;
    int32_t type;
    int32_t reserved0;
    int64_t timestamp;
    union {
        union {
            float           data[16];
            ASensorVector   vector;
            ASensorVector   acceleration;
            ASensorVector   magnetic;
            float           temperature;
            float           distance;
            float           light;
            float           pressure;
            float           relative_humidity;
            AUncalibratedEvent uncalibrated_gyro;
            AUncalibratedEvent uncalibrated_magnetic;
            AMetaDataEvent meta_data;
            AHeartRateEvent heart_rate;
        };
        union {
            uint64_t        data[8];
            uint64_t        step_counter;
        } u64;
    };

    uint32_t flags;
    int32_t reserved1[3];
} ASensorEvent;

struct ASensorManager;
typedef struct ASensorManager ASensorManager;

struct ASensorEventQueue;
typedef struct ASensorEventQueue ASensorEventQueue;

struct ASensor;
typedef struct ASensor ASensor;
typedef ASensor const* ASensorRef;
typedef ASensorRef const* ASensorList;

/*****************************************************************************/

/*
 * Get a reference to the sensor manager. ASensorManager is a singleton
 * per package as different packages may have access to different sensors.
 *
 * Deprecated: Use ASensorManager_getInstanceForPackage(const char*) instead.
 *
 * Example:
 *
 *     ASensorManager* sensorManager = ASensorManager_getInstance();
 *
 */
__attribute__ ((deprecated)) ASensorManager* ASensorManager_getInstance();

/*
 * Get a reference to the sensor manager. ASensorManager is a singleton
 * per package as different packages may have access to different sensors.
 *
 * Example:
 *
 *    ASensorManager* sensorManager = ASensorManager_getInstanceForPackage("foo.bar.baz");
 *
 */
ASensorManager* ASensorManager_getInstanceForPackage(const char* packageName);

/*
 * Returns the list of available sensors.
 */
int ASensorManager_getSensorList(ASensorManager* manager, ASensorList* list);

/*
 * Returns the default sensor for the given type, or NULL if no sensor
 * of that type exists.
 */
ASensor const* ASensorManager_getDefaultSensor(ASensorManager* manager, int type);

/*
 * Returns the default sensor with the given type and wakeUp properties or NULL if no sensor
 * of this type and wakeUp properties exists.
 */
ASensor const* ASensorManager_getDefaultSensorEx(ASensorManager* manager, int type,
        bool wakeUp);

/*
 * Creates a new sensor event queue and associate it with a looper.
 */
ASensorEventQueue* ASensorManager_createEventQueue(ASensorManager* manager,
        ALooper* looper, int ident, ALooper_callbackFunc callback, void* data);

/*
 * Destroys the event queue and free all resources associated to it.
 */
int ASensorManager_destroyEventQueue(ASensorManager* manager, ASensorEventQueue* queue);


/*****************************************************************************/

/*
 * Enable the selected sensor. Returns a negative error code on failure.
 */
int ASensorEventQueue_enableSensor(ASensorEventQueue* queue, ASensor const* sensor);

/*
 * Disable the selected sensor. Returns a negative error code on failure.
 */
int ASensorEventQueue_disableSensor(ASensorEventQueue* queue, ASensor const* sensor);

/*
 * Sets the delivery rate of events in microseconds for the given sensor.
 * Note that this is a hint only, generally event will arrive at a higher
 * rate. It is an error to set a rate inferior to the value returned by
 * ASensor_getMinDelay().
 * Returns a negative error code on failure.
 */
int ASensorEventQueue_setEventRate(ASensorEventQueue* queue, ASensor const* sensor, int32_t usec);

/*
 * Returns true if there are one or more events available in the
 * sensor queue.  Returns 1 if the queue has events; 0 if
 * it does not have events; and a negative value if there is an error.
 */
int ASensorEventQueue_hasEvents(ASensorEventQueue* queue);

/*
 * Returns the next available events from the queue.  Returns a negative
 * value if no events are available or an error has occurred, otherwise
 * the number of events returned.
 *
 * Examples:
 *   ASensorEvent event;
 *   ssize_t numEvent = ASensorEventQueue_getEvents(queue, &event, 1);
 *
 *   ASensorEvent eventBuffer[8];
 *   ssize_t numEvent = ASensorEventQueue_getEvents(queue, eventBuffer, 8);
 *
 */
ssize_t ASensorEventQueue_getEvents(ASensorEventQueue* queue,
                ASensorEvent* events, size_t count);


/*****************************************************************************/

/*
 * Returns this sensor's name (non localized)
 */
const char* ASensor_getName(ASensor const* sensor);

/*
 * Returns this sensor's vendor's name (non localized)
 */
const char* ASensor_getVendor(ASensor const* sensor);

/*
 * Return this sensor's type
 */
int ASensor_getType(ASensor const* sensor);

/*
 * Returns this sensors's resolution
 */
float ASensor_getResolution(ASensor const* sensor);

/*
 * Returns the minimum delay allowed between events in microseconds.
 * A value of zero means that this sensor doesn't report events at a
 * constant rate, but rather only when a new data is available.
 */
int ASensor_getMinDelay(ASensor const* sensor);

/*
 * Returns the maximum size of batches for this sensor. Batches will often be
 * smaller, as the hardware fifo might be used for other sensors.
 */
int ASensor_getFifoMaxEventCount(ASensor const* sensor);

/*
 * Returns the hardware batch fifo size reserved to this sensor.
 */
int ASensor_getFifoReservedEventCount(ASensor const* sensor);

/*
 * Returns this sensor's string type.
 */
const char* ASensor_getStringType(ASensor const* sensor);

/*
 * Returns the reporting mode for this sensor. One of AREPORTING_MODE_* constants.
 */
int ASensor_getReportingMode(ASensor const* sensor);

/*
 * Returns true if this is a wake up sensor, false otherwise.
 */
bool ASensor_isWakeUpSensor(ASensor const* sensor);

#ifdef __cplusplus
};
#endif

#endif // ANDROID_SENSOR_H<|MERGE_RESOLUTION|>--- conflicted
+++ resolved
@@ -49,25 +49,12 @@
 #endif
 
 
-<<<<<<< HEAD
-/*
- * Sensor types
- * (keep in sync with hardware/sensor.h)
-=======
 /**
  * Sensor types.
  * (keep in sync with hardware/sensors.h)
->>>>>>> 3821feac
  */
 
 enum {
-<<<<<<< HEAD
-    ASENSOR_TYPE_ACCELEROMETER      = 1,
-    ASENSOR_TYPE_MAGNETIC_FIELD     = 2,
-    ASENSOR_TYPE_GYROSCOPE          = 4,
-    ASENSOR_TYPE_LIGHT              = 5,
-    ASENSOR_TYPE_PROXIMITY          = 8
-=======
     /**
      * {@link ASENSOR_TYPE_ACCELEROMETER}
      * reporting-mode: continuous
@@ -118,7 +105,6 @@
      *  device not including the force of gravity.
      */
     ASENSOR_TYPE_LINEAR_ACCELERATION = 10
->>>>>>> 3821feac
 };
 
 /*
