--- conflicted
+++ resolved
@@ -29,13 +29,8 @@
 public:
     friend class BufferQueue; // Needed to access binderDied
 
-<<<<<<< HEAD
     BufferQueueProducer(const sp<BufferQueueCore>& core, bool consumerIsSurfaceFlinger = false);
-    virtual ~BufferQueueProducer();
-=======
-    BufferQueueProducer(const sp<BufferQueueCore>& core);
-    ~BufferQueueProducer() override;
->>>>>>> 3a75c70a
+    ~BufferQueueProducer() const;
 
     // requestBuffer returns the GraphicBuffer for slot N.
     //
